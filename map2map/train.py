import os
import socket
import time
import sys
from pprint import pprint
import torch
import torch.nn as nn
import torch.nn.functional as F
import torch.optim as optim
import torch.distributed as dist
from torch.multiprocessing import spawn
from torch.nn.parallel import DistributedDataParallel
from torch.utils.data import DataLoader
from torch.utils.tensorboard import SummaryWriter

<<<<<<< HEAD
from .data import FieldDataset, GroupedRandomSampler
=======
from .data import FieldDataset, DistFieldSampler
>>>>>>> 9f54e02c
from .data.figures import plt_slices
from . import models
from .models import narrow_cast, resample, Lag2Eul
from .utils import import_attr, load_model_state_dict


ckpt_link = 'checkpoint.pt'


def node_worker(args):
    if 'SLURM_STEP_NUM_NODES' in os.environ:
        args.nodes = int(os.environ['SLURM_STEP_NUM_NODES'])
    elif 'SLURM_JOB_NUM_NODES' in os.environ:
        args.nodes = int(os.environ['SLURM_JOB_NUM_NODES'])
    else:
        raise KeyError('missing node counts in slurm env')
    args.gpus_per_node = torch.cuda.device_count()
    args.world_size = args.nodes * args.gpus_per_node

    node = int(os.environ['SLURM_NODEID'])

    if args.gpus_per_node < 1:
        raise RuntimeError('GPU not found on node {}'.format(node))

    spawn(gpu_worker, args=(node, args), nprocs=args.gpus_per_node)


def gpu_worker(local_rank, node, args):
    device = torch.device('cuda', local_rank)
    torch.cuda.device(device)

    rank = args.gpus_per_node * node + local_rank

    # Need randomness across processes, for sampler, augmentation, noise etc.
    # Note DDP broadcasts initial model states from rank 0
    torch.manual_seed(args.seed + rank)
    #torch.backends.cudnn.deterministic = True  # NOTE: test perf

    dist_init(rank, args)

    train_dataset = FieldDataset(
        in_patterns=args.train_in_patterns,
        tgt_patterns=args.train_tgt_patterns,
        in_norms=args.in_norms,
        tgt_norms=args.tgt_norms,
        callback_at=args.callback_at,
        augment=args.augment,
        aug_shift=args.aug_shift,
        aug_add=args.aug_add,
        aug_mul=args.aug_mul,
        crop=args.crop,
        crop_start=args.crop_start,
        crop_stop=args.crop_stop,
        crop_step=args.crop_step,
        pad=args.pad,
        scale_factor=args.scale_factor,
    )
    train_sampler = DistFieldSampler(train_dataset, shuffle=True,
                                     div_data=args.div_data,
                                     div_shuffle_dist=args.div_shuffle_dist)
    train_loader = DataLoader(
        train_dataset,
        batch_size=args.batches,
        shuffle=False,
        sampler=train_sampler,
        num_workers=args.loader_workers,
        pin_memory=True,
    )

    if args.val:
        val_dataset = FieldDataset(
            in_patterns=args.val_in_patterns,
            tgt_patterns=args.val_tgt_patterns,
            in_norms=args.in_norms,
            tgt_norms=args.tgt_norms,
            callback_at=args.callback_at,
            augment=False,
            aug_shift=None,
            aug_add=None,
            aug_mul=None,
            crop=args.crop,
            crop_start=args.crop_start,
            crop_stop=args.crop_stop,
            crop_step=args.crop_step,
            pad=args.pad,
            scale_factor=args.scale_factor,
        )
        val_sampler = DistFieldSampler(val_dataset, shuffle=False,
                                       div_data=args.div_data,
                                       div_shuffle_dist=args.div_shuffle_dist)
        val_loader = DataLoader(
            val_dataset,
            batch_size=args.batches,
            shuffle=False,
            sampler=val_sampler,
            num_workers=args.loader_workers,
            pin_memory=True,
        )

    args.in_chan, args.out_chan = train_dataset.in_chan, train_dataset.tgt_chan

    model = import_attr(args.model, models.__name__, args.callback_at)
    model = model(sum(args.in_chan), sum(args.out_chan))
    model.to(device)
    model = DistributedDataParallel(model, device_ids=[device],
            process_group=dist.new_group())

    lag2eul = Lag2Eul()

    criterion = import_attr(args.criterion, nn.__name__, args.callback_at)
    criterion = criterion()
    criterion.to(device)

    optimizer = import_attr(args.optimizer, optim.__name__, args.callback_at)
    lag_optimizer = optimizer(
        model.parameters(),
        lr=args.lr,
        #momentum=args.momentum,
        betas=(0.9, 0.999),
        weight_decay=args.weight_decay,
    )
    eul_optimizer = optimizer(
        model.parameters(),
        lr=args.lr,
        betas=(0.9, 0.999),
        weight_decay=args.weight_decay,
    )
    lag_scheduler = optim.lr_scheduler.ReduceLROnPlateau(lag_optimizer,
            factor=0.1, patience=10, verbose=True)
    eul_scheduler = optim.lr_scheduler.ReduceLROnPlateau(eul_optimizer,
            factor=0.1, patience=10, verbose=True)

    if (args.load_state == ckpt_link and not os.path.isfile(ckpt_link)
            or not args.load_state):
        def init_weights(m):
            if isinstance(m, (nn.Linear, nn.Conv1d, nn.Conv2d, nn.Conv3d,
                nn.ConvTranspose1d, nn.ConvTranspose2d, nn.ConvTranspose3d)):
                m.weight.data.normal_(0.0, args.init_weight_std)
            elif isinstance(m, (nn.BatchNorm1d, nn.BatchNorm2d, nn.BatchNorm3d,
                nn.SyncBatchNorm, nn.LayerNorm, nn.GroupNorm,
                nn.InstanceNorm1d, nn.InstanceNorm2d, nn.InstanceNorm3d)):
                if m.affine:
                    # NOTE: dispersion from DCGAN, why?
                    m.weight.data.normal_(1.0, args.init_weight_std)
                    m.bias.data.fill_(0)

        if args.init_weight_std is not None:
            model.apply(init_weights)

        start_epoch = 0

        if rank == 0:
            min_loss = None
    else:
        state = torch.load(args.load_state, map_location=device)

        start_epoch = state['epoch']

        load_model_state_dict(model.module, state['model'],
                strict=args.load_state_strict)

        torch.set_rng_state(state['rng'].cpu())  # move rng state back

        if rank == 0:
            min_loss = state['min_loss']

            print('state at epoch {} loaded from {}'.format(
                state['epoch'], args.load_state), flush=True)

        del state

    torch.backends.cudnn.benchmark = True  # NOTE: test perf

    logger = None
    if rank == 0:
        logger = SummaryWriter()

    if rank == 0:
        pprint(vars(args))
        sys.stdout.flush()

    for epoch in range(start_epoch, args.epochs):
        train_sampler.set_epoch(epoch)

        train_loss = train(epoch, train_loader, model, lag2eul, criterion,
            lag_optimizer, eul_optimizer, lag_scheduler, eul_scheduler,
            logger, device, args)
        epoch_loss = train_loss

        if args.val:
            val_loss = validate(epoch, val_loader, model, lag2eul, criterion,
                logger, device, args)
            epoch_loss = val_loss

        if args.reduce_lr_on_plateau:
            lag_scheduler.step(epoch_loss[0])
            eul_scheduler.step(epoch_loss[1])

        if rank == 0:
            logger.flush()

            if min_loss is None or torch.prod(epoch_loss) < torch.prod(min_loss):
                min_loss = epoch_loss

            state = {
                'epoch': epoch + 1,
                'model': model.module.state_dict(),
                'rng': torch.get_rng_state(),
                'min_loss': min_loss,
            }

            state_file = 'state_{}.pt'.format(epoch + 1)
            torch.save(state, state_file)
            del state

            tmp_link = '{}.pt'.format(time.time())
            os.symlink(state_file, tmp_link)  # workaround to overwrite
            os.rename(tmp_link, ckpt_link)

    dist.destroy_process_group()


def train(epoch, loader, model, lag2eul, criterion,
        lag_optimizer, eul_optimizer, lag_scheduler, eul_scheduler,
        logger, device, args):
    model.train()

    rank = dist.get_rank()
    world_size = dist.get_world_size()

    epoch_loss = torch.zeros(2, dtype=torch.float64, device=device)

    for i, (input, target) in enumerate(loader):
        input = input.to(device, non_blocking=True)
        target = target.to(device, non_blocking=True)

        output = model(input)
        if epoch == 0 and i == 0 and rank == 0:
            print('input.shape =', input.shape)
            print('output.shape =', output.shape)
            print('target.shape =', target.shape, flush=True)

        if (hasattr(model.module, 'scale_factor')
                and model.module.scale_factor != 1):
            input = resample(input, model.module.scale_factor, narrow=False)
        input, output, target = narrow_cast(input, output, target)

        lag_out, lag_tgt = output, target

        if i % 2 == 0:
            lag_loss = criterion(lag_out, lag_tgt)
            epoch_loss[0] += lag_loss.item()

            with torch.no_grad():
                eul_out, eul_tgt = lag2eul(lag_out, lag_tgt)

                eul_loss = criterion(eul_out, eul_tgt)
                epoch_loss[1] += eul_loss.item()

            lag_optimizer.zero_grad()
            lag_loss.backward()
            lag_optimizer.step()
            lag_grads = get_grads(model)
        else:
            with torch.no_grad():
                lag_loss = criterion(lag_out, lag_tgt)
                epoch_loss[0] += lag_loss.item()

            eul_out, eul_tgt = lag2eul(lag_out, lag_tgt)

            eul_loss = criterion(eul_out, eul_tgt)
            epoch_loss[1] += eul_loss.item()

            eul_optimizer.zero_grad()
            eul_loss.backward()
            eul_optimizer.step()
            eul_grads = get_grads(model)

        batch = epoch * len(loader) + i + 1
        if batch % args.log_interval == 0 and batch >= 2:
            dist.all_reduce(lag_loss)
            dist.all_reduce(eul_loss)
            lag_loss /= world_size
            eul_loss /= world_size
            if rank == 0:
                logger.add_scalar('loss/batch/train/lag', lag_loss.item(),
                                  global_step=batch)
                logger.add_scalar('loss/batch/train/eul', eul_loss.item(),
                                  global_step=batch)
                logger.add_scalar('loss/batch/train/lxe',
                                  lag_loss.item() * eul_loss.item(),
                                  global_step=batch)

                logger.add_scalar('grad/lag/first', lag_grads[0],
                                  global_step=batch)
                logger.add_scalar('grad/lag/last', lag_grads[-1],
                                  global_step=batch)
                logger.add_scalar('grad/eul/first', eul_grads[0],
                                  global_step=batch)
                logger.add_scalar('grad/eul/last', eul_grads[-1],
                                  global_step=batch)

    dist.all_reduce(epoch_loss)
    epoch_loss /= len(loader) * world_size
    if rank == 0:
        logger.add_scalar('loss/epoch/train/lag', epoch_loss[0],
                          global_step=epoch+1)
        logger.add_scalar('loss/epoch/train/eul', epoch_loss[1],
                          global_step=epoch+1)
        logger.add_scalar('loss/epoch/train/lxe', epoch_loss.prod(),
                          global_step=epoch+1)

        logger.add_figure('fig/epoch/train', plt_slices(
                input[-1], lag_out[-1], lag_tgt[-1], lag_out[-1] - lag_tgt[-1],
                           eul_out[-1], eul_tgt[-1], eul_out[-1] - eul_tgt[-1],
                title=['in', 'lag_out', 'lag_tgt', 'lag_out - lag_tgt',
                             'eul_out', 'eul_tgt', 'eul_out - eul_tgt'],
            ), global_step=epoch+1)

    return epoch_loss


def validate(epoch, loader, model, lag2eul, criterion, logger, device, args):
    model.eval()

    rank = dist.get_rank()
    world_size = dist.get_world_size()

    epoch_loss = torch.zeros(2, dtype=torch.float64, device=device)

    with torch.no_grad():
        for input, target in loader:
            input = input.to(device, non_blocking=True)
            target = target.to(device, non_blocking=True)

            output = model(input)

            if (hasattr(model.module, 'scale_factor')
                    and model.module.scale_factor != 1):
                input = resample(input, model.module.scale_factor, narrow=False)
            input, output, target = narrow_cast(input, output, target)

            lag_out, lag_tgt = output, target

            lag_loss = criterion(lag_out, lag_tgt)
            epoch_loss[0] += lag_loss.item()

            eul_out, eul_tgt = lag2eul(lag_out, lag_tgt)

            eul_loss = criterion(eul_out, eul_tgt)
            epoch_loss[1] += eul_loss.item()

    dist.all_reduce(epoch_loss)
    epoch_loss /= len(loader) * world_size
    if rank == 0:
        logger.add_scalar('loss/epoch/val/lag', epoch_loss[0],
                          global_step=epoch+1)
        logger.add_scalar('loss/epoch/val/eul', epoch_loss[1],
                          global_step=epoch+1)
        logger.add_scalar('loss/epoch/val/lxe', epoch_loss.prod(),
                          global_step=epoch+1)

        logger.add_figure('fig/epoch/val', plt_slices(
                input[-1], lag_out[-1], lag_tgt[-1], lag_out[-1] - lag_tgt[-1],
                           eul_out[-1], eul_tgt[-1], eul_out[-1] - eul_tgt[-1],
                title=['in', 'lag_out', 'lag_tgt', 'lag_out - lag_tgt',
                             'eul_out', 'eul_tgt', 'eul_out - eul_tgt'],
            ), global_step=epoch+1)

    return epoch_loss


def dist_init(rank, args):
    dist_file = 'dist_addr'

    if rank == 0:
        addr = socket.gethostname()

        with socket.socket() as s:
            s.bind((addr, 0))
            _, port = s.getsockname()

        args.dist_addr = 'tcp://{}:{}'.format(addr, port)

        with open(dist_file, mode='w') as f:
            f.write(args.dist_addr)

    if rank != 0:
        while not os.path.exists(dist_file):
            time.sleep(1)

        with open(dist_file, mode='r') as f:
            args.dist_addr = f.read()

    dist.init_process_group(
        backend=args.dist_backend,
        init_method=args.dist_addr,
        world_size=args.world_size,
        rank=rank,
    )
    dist.barrier()

    if rank == 0:
        os.remove(dist_file)


def set_requires_grad(module, requires_grad=False):
    for param in module.parameters():
        param.requires_grad = requires_grad


def get_grads(model):
    """gradients of the weights of the first and the last layer
    """
    grads = list(p.grad for n, p in model.named_parameters()
                 if '.weight' in n)
    grads = [grads[0], grads[-1]]
    grads = [g.detach().norm().item() for g in grads]
    return grads<|MERGE_RESOLUTION|>--- conflicted
+++ resolved
@@ -13,11 +13,7 @@
 from torch.utils.data import DataLoader
 from torch.utils.tensorboard import SummaryWriter
 
-<<<<<<< HEAD
-from .data import FieldDataset, GroupedRandomSampler
-=======
 from .data import FieldDataset, DistFieldSampler
->>>>>>> 9f54e02c
 from .data.figures import plt_slices
 from . import models
 from .models import narrow_cast, resample, Lag2Eul
