--- conflicted
+++ resolved
@@ -90,11 +90,7 @@
     )
     #scheduler = torch.optim.lr_scheduler.ReduceLROnPlateau(optimizer)
     scheduler = torch.optim.lr_scheduler.CyclicLR(optimizer,
-<<<<<<< HEAD
-            base_lr=args.lr * 1e-2, max_lr=args.lr)
-=======
             base_lr=args.lr * 1e-2, max_lr=args.lr, cycle_momentum=False)
->>>>>>> b253bb68
 
     if args.load_state:
         state = torch.load(args.load_state, map_location=args.device)
